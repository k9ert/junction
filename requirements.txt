--- conflicted
+++ resolved
@@ -2,10 +2,7 @@
 flask
 python-bitcoinrpc
 ckcc-protocol
-<<<<<<< HEAD
 flask_json_schema
 # with simplejson flask can serialize decimals
 simplejson
-=======
-flask-cors
->>>>>>> a9c0c27b
+flask-cors