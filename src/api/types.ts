--- conflicted
+++ resolved
@@ -4,7 +4,7 @@
   m: number;
 }
 
-<<<<<<< HEAD
+
 export interface AddSignerArguments {
   wallet_name: string;
   signer_name: string;
@@ -17,7 +17,8 @@
 
 export interface EnterPinArguments {
   pin: string;
-=======
+}
+
 export interface CreatePSBTOutput {
   address: string | undefined;
   btc: number | undefined;
@@ -26,5 +27,4 @@
 export interface CreatePSBTArguments {
   wallet_name: string;
   outputs: CreatePSBTOutput[];
->>>>>>> a7775651
 }